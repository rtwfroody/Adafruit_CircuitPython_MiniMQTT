--- conflicted
+++ resolved
@@ -1,24 +1,10 @@
-<<<<<<< HEAD
-# SPDX-FileCopyrightText: 2020 Brent Rubell, written for Adafruit Industries
+# SPDX-FileCopyrightText: 2021 Brent Rubell, written for Adafruit Industries
 #
 # SPDX-License-Identifier: Unlicense
 # adafruit_minimqtt usage with native networking
 import ssl
 import socketpool
 import wifi
-=======
-# SPDX-FileCopyrightText: 2021 ladyada for Adafruit Industries
-# SPDX-License-Identifier: MIT
-
-import board
-import busio
-from digitalio import DigitalInOut
-import neopixel
-from adafruit_esp32spi import adafruit_esp32spi
-from adafruit_esp32spi import adafruit_esp32spi_wifimanager
-import adafruit_esp32spi.adafruit_esp32spi_socket as socket
-
->>>>>>> 407bb4f4
 import adafruit_minimqtt.adafruit_minimqtt as MQTT
 
 # Add a secrets.py to your filesystem that has a dictionary called secrets with "ssid" and
