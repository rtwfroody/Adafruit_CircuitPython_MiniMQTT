--- conflicted
+++ resolved
@@ -110,19 +110,9 @@
 MQTT.set_socket(socket, esp)
 
 # Set up a MiniMQTT Client
-<<<<<<< HEAD
 client =  MQTT.MQTT(broker = secrets['broker'],
                     username = secrets['user'],
                     password = secrets['pass'])
-=======
-client = MQTT(
-    socket,
-    broker=secrets["broker"],
-    username=secrets["user"],
-    password=secrets["pass"],
-    network_manager=wifi,
-)
->>>>>>> 6b3c2aa1
 
 # Connect callback handlers to client
 client.on_connect = connect
